--- conflicted
+++ resolved
@@ -353,22 +353,12 @@
 
 	// Cleanup image. This operation may fail if the image is in use by another
 	// job. That is OK. Will we log a message but continue.
-<<<<<<< HEAD
 	cleanupImage, err := strconv.ParseBool(d.config.ReadDefault("docker.cleanup.image", "true"))
 	if err == nil && cleanupImage {
 		err = h.client.RemoveImage(h.imageID)
-=======
-	err = h.client.RemoveImage(h.imageID)
-	if err != nil {
-		containers, err := h.client.ListContainers(docker.ListContainersOptions{
-			All: true,
-			Filters: map[string][]string{
-				"image": []string{h.imageID},
-			},
-		})
->>>>>>> b0814983
 		if err != nil {
 			containers, err := h.client.ListContainers(docker.ListContainersOptions{
+				All: true,
 				Filters: map[string][]string{
 					"image": []string{h.imageID},
 				},
